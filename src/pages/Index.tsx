--- conflicted
+++ resolved
@@ -199,7 +199,6 @@
       addMessage(activeSessionId, assistantMessage);
       setCurrentResponse('');
 
-<<<<<<< HEAD
       // Extract and apply floor plan data if present
       const parsed = extractFloorPlanData(response);
       if (parsed && parsed.rooms.length > 0) {
@@ -281,16 +280,6 @@
           toast({
             title: 'Floor plan parsed',
             description: `Added ${parsed.rooms.length} rooms (generation fallback)`,
-=======
-      // Extract and apply floor plan data if present (fallback for browser LLM)
-      if (llmConfig.type === 'browser') {
-        const floorPlanData = extractFloorPlanData(response);
-        if (floorPlanData && floorPlanData.rooms.length > 0) {
-          setRooms(floorPlanData.rooms);
-          toast({
-            title: 'Floor plan generated',
-            description: `Added ${floorPlanData.rooms.length} rooms to the visualization`,
->>>>>>> c9b70c2a
           });
         }
       }
